#!/usr/bin/env python
# Copyright (c) 2012-2015, Intel Corporation
# Author: Andi Kleen
#
# This program is free software; you can redistribute it and/or modify it
# under the terms and conditions of the GNU General Public License,
# version 2, as published by the Free Software Foundation.
#
# This program is distributed in the hope it will be useful, but WITHOUT
# ANY WARRANTY; without even the implied warranty of MERCHANTABILITY or
# FITNESS FOR A PARTICULAR PURPOSE.  See the GNU General Public License for
# more details.
#
# Measure a workload using the topdown performance model:
# estimate on which part of the CPU pipeline it bottlenecks.
#
# must find ocperf in python module path. add to paths below if needed.
# Handles a variety of perf versions, but older ones have various limitations.

import sys, os, re, itertools, textwrap, platform, pty, subprocess
import exceptions, argparse, time, types, fnmatch, csv, copy
from collections import defaultdict, Counter

from tl_stat import combine_valstat, ComputeStat, ValStat
from tl_cpu import CPU
import tl_output
import ocperf

known_cpus = (
    ("snb", (42, )),
    ("jkt", (45, )),
    ("ivb", (58, )),
    ("ivt", (62, )),
    ("hsw", (60, 70, 69 )),
    ("hsx", (63, )),
    ("slm", (55, 77, 76, )),
    ("bdw", (61, 71, )),
    ("bdx", (79, 86, )),
    ("simple", ()),
    ("skl", (94, 78, )),
)

tsx_cpus = ("hsw", "hsx", "bdw", "skl")

fixed_to_num = {
    "instructions" : 0,
    "cycles" : 1,
    "cpu/event=0x3c,umask=0x00,any=1/": 1,
    "cpu/event=0x3c,umask=0x0,any=1/": 1,
    "ref-cycles" : 2,
    "cpu/event=0x0,umask=0x3,any=1/" : 2,
}

# handle kernels that don't support all events
unsup_pebs = (
    ("BR_MISP_RETIRED.ALL_BRANCHES:pp", (("hsw",), (3, 18), None)),
    ("MEM_LOAD_UOPS_L3_HIT_RETIRED.XSNP_HITM:pp", (("hsw",), (3, 18), None)),
    ("MEM_LOAD_UOPS_RETIRED.L3_MISS:pp", (("hsw",), (3, 18), None)),
)

ivb_ht_39 = (("ivb", "ivt"), (4, 1), (3, 9))
# uncomment if you removed commit 741a698f420c3
#ivb_ht_39 = ((), None, None)

# both kernel bugs and first time a core was supported
# disable events if the kernel does not support them properly
# this does not handle backports (override with --force-events)
unsup_events = (
    # commit 36bbb2f2988a29
    ("OFFCORE_RESPONSE.DEMAND_RFO.L3_HIT.HITM_OTHER_CORE", (("hsw", "hsx"), (3, 18), None)),
    # commit 741a698f420c3 broke it, commit e979121b1b and later fixed it
    ("MEM_LOAD_UOPS_L*_HIT_RETIRED.*", ivb_ht_39),
    ("MEM_LOAD_UOPS_RETIRED.*", ivb_ht_39),
    ("MEM_LOAD_UOPS_L*_MISS_RETIRED.*", ivb_ht_39),
    ("MEM_UOPS_RETIRED.*", ivb_ht_39),
    # commit 5e176213a6b2bc
    # the event works, but it cannot put into the same group as
    # any other CYCLE_ACTIVITY.* event. For now black list, but
    # could also special case this in the group scheduler.
    ("CYCLE_ACTIVITY.STALLS_TOTAL", (("bdw", (4, 4), None))),
    # commit 91f1b70582c62576
    ("CYCLE_ACTIVITY.*", (("bdw"), (4, 1), None)),
    ("L1D_PEND_MISS.PENDING", (("bdw"), (4, 1), None)),
    # commit 6113af14c8
    ("CYCLE_ACTIVITY:CYCLES_LDM_PENDING", (("ivb", "ivt"), (3, 12), None)),
    # commit f8378f52596477
    ("CYCLE_ACTIVITY.*", (("snb", "jkt"), (3, 9), None)),
    # commit 0499bd867bd17c (ULT) or commit 3a632cb229bfb18 (other)
    # technically most haswells are 3.10, but ULT is 3.11
    ("L1D_PEND_MISS.PENDING", (("hsw",), (3, 11), None)),
    ("L1D_PEND_MISS.PENDING", (("hsx"), (3, 10), None)),
    # commit c420f19b9cdc
    ("CYCLE_ACTIVITY.*_L1D_PENDING", (("hsw", "hsx"), (4, 1), None)),
    ("CYCLE_ACTIVITY.CYCLES_NO_EXECUTE", (("hsw", "hsx"), (4, 1), None)),
    # commit 3a632cb229b
    ("CYCLE_ACTIVITY.*", (("hsw", "hsx"), (3, 11), None)))

ingroup_events = frozenset(fixed_to_num.keys())

outgroup_events = set(["dummy"])

nonperf_events = set(["interval-ns", "mux"])

valid_events = [r"cpu/.*?/", "uncore.*?/.*?/", "ref-cycles",
		r"r[0-9a-fA-F]+", "cycles", "instructions", "dummy"]

# workaround for broken event files for now
event_fixes = {
    "UOPS_EXECUTED.CYCLES_GE_1_UOPS_EXEC": "UOPS_EXECUTED.CYCLES_GE_1_UOP_EXEC",
    "UOPS_EXECUTED.CYCLES_GE_1_UOP_EXEC": "UOPS_EXECUTED.CYCLES_GE_1_UOPS_EXEC"
}

smt_domains = ("Slots", "CoreClocks", "CoreMetric")

limited_counters = {
    "cpu/cycles-ct/": 2,
}
limited_set = set(limited_counters.keys())

smt_mode = False

errata_events = dict()

perf = os.getenv("PERF")
if not perf:
    perf = "perf"

def works(x):
    return os.system(x + " >/dev/null 2>/dev/null") == 0

class PerfFeatures:
    """Adapt to the quirks of various perf versions."""
    def __init__(self):
        self.logfd_supported = works(perf + " stat --log-fd 3 3>/dev/null true")
        if not self.logfd_supported:
            sys.exit("perf binary is too old. please upgrade")
        self.supports_power = works(perf + " list  | grep -q power/")

def kv_to_key(v):
    return v[0] * 100 + v[1]

def unsup_event(e, table, min_kernel=None):
    if ":" in e:
	e = e[:e.find(":")]
    for j in table:
	if fnmatch.fnmatch(e, j[0]) and cpu.realcpu in j[1][0]:
            break
    else:
        return False
    v = j[1]
    if v[1] and kv_to_key(kernel_version) < kv_to_key(v[1]):
        if min_kernel:
	    min_kernel.append(v[1])
        return True
    if v[2] and kv_to_key(kernel_version) >= kv_to_key(v[2]) :
        return True
    return False

def needed_limited_counter(evlist, limit_table, limit_set):
    limited_only = set(evlist) & set(limit_set)
    assigned = Counter([limit_table[x] for x in limited_only]).values()
    # 0..1 counter is ok
    # >1   counter is over subscribed
    return sum([x - 1 for x in assigned if x > 1])

def fixed_overflow(evlist):
    return needed_limited_counter(evlist, fixed_to_num, ingroup_events)

def limit_overflow(evlist):
    return needed_limited_counter(evlist, limited_counters, limited_set)

def needed_counters(evlist):
    evset = set(evlist)
    num_generic = len(evset - ingroup_events - limited_set)

    # If we need more than 3 fixed counters (happens with any vs no any)
    # promote those to generic counters
    num = num_generic + fixed_overflow(evlist)

    # account events that only schedule on one of the generic counters

    # first allocate the limited counters that are not oversubscribed
    num_limit = limit_overflow(evlist)
    num += len(evset & limited_set) - num_limit

    # if we need more than one of a limited counter make it look
    # like it fills the group to limit first before adding them to force
    # a split
    if num_limit > 0:
        num = max(num, cpu.counters) + num_limit
    return num

def event_group(evlist):
    e = ",".join(add_filter(evlist))
    if not args.no_group and 1 < needed_counters(evlist) <= cpu.counters:
        e = "{%s}" % (e,)
    return e

def exe_dir():
    d = os.path.dirname(sys.argv[0])
    if d:
        return d
    return "."

feat = PerfFeatures()
emap = ocperf.find_emap()
if not emap:
    sys.exit("Unknown CPU or CPU event map not found.")

p = argparse.ArgumentParser(usage='toplev [options] perf-arguments',
description='''
Estimate on which part of the CPU pipeline a workload bottlenecks using the TopDown model.
The bottlenecks are expressed as a tree with different levels.
Requires a modern Intel CPU.

Examples:
toplev.py -l2 program
measure whole system in level 2 while program is running

toplev.py -l1 --single-thread program
measure single threaded program. system must be idle.

toplev.py -l3 --no-desc -I 100 -x, sleep X
measure whole system for X seconds every 100ms, outputting in CSV format.

toplev.py --all --core C0 taskset -c 0,1 program
Measure program running on core 0 with all nodes and metrics enables
''', epilog='''
Other perf arguments allowed (see the perf documentation)
After -- perf arguments conflicting with toplev can be used.

Some caveats:

toplev defaults to measuring the full system and show data
for all CPUs. Use taskset to limit the workload to known CPUs if needed.
In some cases (idle system, single threaded workload) --single-thread
can also be used.

The lower levels of the measurement tree are less reliable
than the higher levels.  They also rely on counter multi-plexing,
and can not run each equation in a single group, which can cause larger
measurement errors with non steady state workloads

(If you don't understand this terminology; it means measurements
in higher levels are less accurate and it works best with programs that primarily
do the same thing over and over)

If the program is very reproducible -- such as a simple kernel --
it is also possible to use --no-multiplex. In this case the
workload is rerun multiple times until all data is collected.
Do not use together with sleep.

toplev needs a new enough perf tool and has specific requirements on
the kernel. See http://github.com/andikleen/pmu-tools/wiki/toplev-kernel-support

Other CPUs can be forced with FORCECPU=name
This usually requires setting the correct event map with EVENTMAP=...
Valid CPU names: ''' + " ".join([x[0] for x in known_cpus]),
formatter_class=argparse.RawDescriptionHelpFormatter)
p.add_argument('--verbose', '-v', help='Print all results even when below threshold or exceeding boundaries. Note this can result in bogus values, as the TopDown methodology relies on thresholds to correctly characterize workloads.',
               action='store_true')
p.add_argument('--kernel', help='Only measure kernel code', action='store_true')
p.add_argument('--user', help='Only measure user code', action='store_true')
p.add_argument('--print-group', '-g', help='Print event group assignments',
               action='store_true')
p.add_argument('--no-desc', help='Do not print event descriptions', action='store_true')
p.add_argument('--csv', '-x', help='Enable CSV mode with specified delimeter')
p.add_argument('--interval', '-I', help='Enable interval mode with ms interval',
               type=int)
p.add_argument('--output', '-o', help='Set output file', default=sys.stderr,
               type=argparse.FileType('w'))
p.add_argument('--graph', help='Automatically graph interval output with tl-barplot.py',
               action='store_true')
p.add_argument("--graph-cpu", help="CPU to graph using --graph")
p.add_argument('--title', help='Set title of graph')
p.add_argument('--xkcd', help='Use xkcd plotting mode for graph', action='store_true')
p.add_argument('--level', '-l', help='Measure upto level N (max 5)',
               type=int, default=1)
p.add_argument('--detailed', '-d', help=argparse.SUPPRESS, action='store_true')
p.add_argument('--metrics', '-m', help="Print extra metrics", action='store_true')
p.add_argument('--raw', help="Print raw values", action='store_true')
p.add_argument('--sw', help="Measure perf Linux metrics", action='store_true')
p.add_argument('--no-util', help="Do not measure CPU utilization", action='store_true')
p.add_argument('--cpu', '-C', help=argparse.SUPPRESS)
p.add_argument('--pid', '-p', help=argparse.SUPPRESS)
p.add_argument('--tsx', help="Measure TSX metrics", action='store_true')
p.add_argument('--all', help="Measure everything available", action='store_true')
p.add_argument('--frequency', help="Measure frequency", action='store_true')
p.add_argument('--no-group', help='Dont use groups', action='store_true')
p.add_argument('--no-multiplex',
               help='Do not multiplex, but run the workload multiple times as needed. Requires reproducible workloads.',
               action='store_true')
p.add_argument('--show-sample', help='Show command line to rerun workload with sampling', action='store_true')
p.add_argument('--run-sample', help='Automatically rerun workload with sampling', action='store_true')
p.add_argument('--sample-args', help='Extra rguments to pass to perf record for sampling. Use + to specify -', default='-g')
p.add_argument('--sample-repeat', help='Repeat measurement and sampling N times. This interleaves counting and sampling', type=int)
p.add_argument('--sample-basename', help='Base name of sample perf.data files', default="perf.data")
p.add_argument('--valcsv', '-V', help='Write raw counter values into CSV file', type=argparse.FileType('w'))
p.add_argument('--stats', help='Show statistics on what events counted', action='store_true')
p.add_argument('--power', help='Display power metrics', action='store_true')
p.add_argument('--version', help=argparse.SUPPRESS, action='store_true')
p.add_argument('--debug', help=argparse.SUPPRESS, action='store_true')
p.add_argument('--core', help='Limit output to cores. Comma list of Sx-Cx-Tx. All parts optional.')
p.add_argument('--single-thread', '-S', help='Measure workload as single thread. Workload must run single threaded. In SMT mode other thread must be idle.', action='store_true')
p.add_argument('--long-desc', help='Print long descriptions instead of abbreviated ones.',
                action='store_true')
p.add_argument('--force-events', help='Assume kernel supports all events. May give wrong results.', action='store_true')
p.add_argument('--columns', help='Print CPU output in multiple columns', action='store_true')
p.add_argument('--nodes', help='Include or exclude nodes (with + to add, ^ to remove, comma separated list, wildcards allowed)')
p.add_argument('--quiet', help='Avoid unnecessary status output', action='store_true')
p.add_argument('--bottleneck', help='Show critical bottleneck', action='store_true')
<<<<<<< HEAD
p.add_argument('--reduced', help='Use reduced server subset of nodes/metrics', action='store_true')
=======
p.add_argument('--ignore-errata', help='Do not disable events with errata', action='store_true')
>>>>>>> 245fb85f
args, rest = p.parse_known_args()

rest = [x for x in rest if x != "--"]

if args.version:
    print "toplev"
    sys.exit(0)

if len(rest) == 0:
    p.print_help()
    sys.exit(0)

if args.all:
    args.tsx = True
    args.power = True
    args.sw = True
    args.metrics = True
    args.frequency = True
    args.level = 5

if args.graph:
    if not args.interval:
        args.interval = 100
    extra = ""
    if args.title:
	title = args.title
    else:
	title = "cpu %s" % (args.graph_cpu if args.graph_cpu else 0)
    extra += '--title "' + title + '" '
    if args.xkcd:
        extra += '--xkcd '
    if args.output != sys.stderr:
        extra += '--output "' + args.output.name + '" '
    if args.graph_cpu:
        extra += "--cpu " + args.graph_cpu + " "
    args.csv = ','
    cmd = "PATH=$PATH:%s ; tl-barplot.py %s /dev/stdin" % (exe_dir(), extra)
    if not args.quiet:
        print cmd
    args.output = subprocess.Popen(cmd, shell=True, stdin=subprocess.PIPE).stdin

if args.sample_repeat:
    args.run_sample = True

print_all = args.verbose # or args.csv
dont_hide = args.verbose
detailed_model = (args.level > 1) or args.detailed
csv_mode = args.csv
interval_mode = args.interval
ring_filter = ""
if args.kernel:
    ring_filter = 'k'
if args.user:
    ring_filter = 'u'
if args.user and args.kernel:
    ring_filter = None
print_group = args.print_group
if args.cpu:
    rest = ["--cpu", args.cpu] + rest
if args.pid:
    rest = ["--pid", args.pid] + rest

MAX_ERROR = 0.05

def check_ratio(l):
    if print_all:
        return True
    return 0 - MAX_ERROR < l < 1 + MAX_ERROR

cpu = CPU(known_cpus)

def print_perf(r):
    if args.quiet:
        return
    l = ["'" + x + "'" if x.find("{") >= 0 else x for x in r]
    l = [x.replace(";", "\;") for x in l]
    i = l.index('--log-fd')
    del l[i:i+2]
    print " ".join(l)
    sys.stdout.flush()

class PerfRun:
    """Control a perf subprocess."""
    def execute(self, r):
        outp, inp = pty.openpty()
        n = r.index("--log-fd")
        r[n + 1] = "%d" % (inp)
        print_perf(r)
        self.perf = subprocess.Popen(r)
        os.close(inp)
        return os.fdopen(outp, 'r')

    def wait(self):
        ret = 0
        if self.perf:
            ret = self.perf.wait()
        return ret

fixed_counters = {
    "CPU_CLK_UNHALTED.THREAD": "cycles",
    "CPU_CLK_UNHALTED.THREAD:amt1": "cpu/event=0x3c,umask=0x0,any=1/",
    "INST_RETIRED.ANY": "instructions",
    "CPU_CLK_UNHALTED.REF_TSC": "ref-cycles",
    "CPU_CLK_UNHALTED.REF_TSC:amt1": "cpu/event=0x0,umask=0x3,any=1/",
    "CPU_CLK_UNHALTED.REF_TSC:sup": "cpu/event=0x0,umask=0x3/k",
    "CPU_CLK_UNHALTED.REF_TSC:SUP": "cpu/event=0x0,umask=0x3/k",
}

fixed_set = frozenset(fixed_counters.keys())
fixed_to_name = dict(zip(fixed_counters.values(), fixed_counters.keys()))

def separator(x):
    if x.startswith("cpu"):
        return ""
    return ":"

def add_filter_event(e):
    if "/" in e and not e.startswith("cpu"):
        return e
    s = separator(e)
    if not e.endswith(s + ring_filter):
        return e + s + ring_filter
    return e

def add_filter(s):
    if ring_filter:
        s = map(add_filter_event, s)
    return s

notfound_cache = set()

def raw_event(i, name="", period=False):
    orig_i = i
    if i.count(".") > 0:
        if i in fixed_counters:
            return fixed_counters[i]
        e = emap.getevent(i)
        if e is None:
            if i in event_fixes:
                e = emap.getevent(event_fixes[i])
        if e is None:
            if i not in notfound_cache:
                notfound_cache.add(i)
                print >>sys.stderr, "%s not found" % (i,)
	    return "dummy"
        oi = i
	i = e.output(noname=True, name=name, period=period)
        if len(re.findall(r'[a-z0-9_]+/.*?/[a-z]*', i)) > 1:
            print "Event", oi, "maps to multiple units. Ignored."
            return "dummy" # FIXME
        emap.update_event(e.output(noname=True), e)
	# next three things should be moved somewhere else
        if i.startswith("uncore"):
            outgroup_events.add(i)
        if e.counter != cpu.standard_counters and not e.counter.startswith("Fixed"):
            # for now use the first counter only to simplify
            # the assignment. This is sufficient for current
            # CPUs
            limited_counters[i] = int(e.counter.split(",")[0])
            limited_set.add(i)
	if e.errata:
	    errata_events[orig_i] = e.errata
    return i

# generate list of converted raw events from events string
def raw_events(evlist):
    return map(raw_event, evlist)

def mark_fixed(s):
    r = raw_event(s)
    if r in ingroup_events:
        return "%s[F]" % s
    return s

def pwrap(s, linelen=70, indent=""):
    print indent + ("\n" + indent).join(textwrap.wrap(s, linelen, break_long_words=False))

def pwrap_not_quiet(s, linelen=70, indent=""):
    if not args.quiet:
	pwrap(s, linelen, indent)

def has(obj, name):
    return name in obj.__class__.__dict__

def flatten(x):
    return itertools.chain(*x)

def print_header(work, evlist):
    evnames0 = [obj.evlist for obj in work]
    evnames = set(flatten(evnames0))
    names = ["%s[%d]" % (obj.__class__.__name__, obj.__class__.level if has(obj, 'level') else 0) for obj in work]
    pwrap(" ".join(names) + ":", 78)
    pwrap(" ".join(map(mark_fixed, evnames)).lower() +
          " [%d counters]" % (needed_counters(raw_events(evnames))), 75, "  ")

def perf_args(evstr, rest):
    add = []
    if interval_mode:
        add += ['-I', str(interval_mode)]
    return [perf, "stat", "-x;", "--log-fd", "X", "-e", evstr]  + add + rest

def setup_perf(evstr, rest):
    prun = PerfRun()
    inf = prun.execute(perf_args(evstr, rest))
    return inf, prun

class Stat:
    def __init__(self):
        self.total = 0
        self.errors = Counter()

def print_not(a, count , msg, j):
     print >>sys.stderr, ("%s %s %s %.2f%% in %d measurements"
                % (emap.getperf(j), j, msg, 100.0 * (float(count) / float(a.total)), a.total))

# XXX need to get real ratios from perf
def print_account(ad):
    total = Counter()
    for j in ad:
        a = ad[j]
        for e in a.errors:
            if args.stats:
                print_not(a, a.errors[e], e, j)
            total[e] += 1
    if sum(total.values()) > 0 and not args.quiet:
        print >>sys.stderr, ", ".join(["%d events %s" % (num, e) for e, num in total.iteritems()])

def event_regexp():
    return "|".join(valid_events)

def is_event(l, n):
    if len(l) <= n:
        return False
    return re.match(event_regexp(), l[n])

def set_interval(env, d):
    env['interval-ns'] = d * 1e9
    if args.raw:
        print "interval-ns val", env['interval-ns']

def key_to_coreid(k):
    x = cpu.cputocore[int(k)]
    return x[0] * 1000 + x[1]

def core_fmt(core):
    if cpu.sockets > 1:
        return "S%d-C%d" % (core / 1000, core % 1000,)
    return "C%d" % (core % 1000,)

def thread_fmt(j):
    return core_fmt(key_to_coreid(j)) + ("-T%d" % cpu.cputothread[int(j)])

def display_core(cpunum, ignore_thread=False):
    for match in args.core.split(","):
        m = re.match(r'(?P<socket>S\d+)?-?(?P<core>C\d+)?-?(?P<thread>T\d+)?', match, re.I)
        if not m:
            sys.exit("Bad core match %s" % match)

        def matching(name, mapping):
            return mapping[cpunum] == int(m.group(name)[1:])
        if m.group('socket') and not matching('socket', cpu.cputosocket):
            continue
        if m.group('core') and cpu.cputocore[cpunum][1] != int(m.group('core')[1:]):
            continue
	if not ignore_thread and m.group('thread') and not matching('thread', cpu.cputothread):
            continue
        return True
    return False

def print_keys(runner, res, rev, valstats, out, interval, env):
    stat = runner.stat
    if len(res.keys()) > 1 and smt_mode:
        cores = [key_to_coreid(x) for x in res.keys() if int(x) in runner.allowed_threads]
        threads = map(thread_fmt, runner.allowed_threads)
        out.set_cpus(set(map(core_fmt, cores) + threads))
    else:
        out.set_cpus(res.keys())
    if smt_mode:
        # compute non SMT nodes, but don't print yet
        # this is needed for getting the thresholds correct when
        # a SMT node depends on a non SMT node
        for j in sorted(res.keys()):
            runner.compute(res[j], rev[j], valstats[j], env, not_smt_node, stat)

        # collect counts from all threads of cores as lists
        # this way the model can access all threads individually
        # print the SMT aware nodes
        core_keys = sorted(res.keys(), key = key_to_coreid)
        for core, citer in itertools.groupby(core_keys, key_to_coreid):
            cpus = list(citer)
            r = list(itertools.izip(*[res[j] for j in cpus]))
            st = [combine_valstat(z) for z in itertools.izip(*[valstats[j] for j in cpus])]
            runner.compute(r, rev[cpus[0]], st, env, smt_node, stat)
            runner.print_res(out, interval, core_fmt(core), smt_node)
	    if args.bottleneck:
		runner.print_bottleneck(out, core_fmt(core), smt_node)

        # print the non SMT nodes
        # recompute the nodes so we get up-to-date values
        for j in sorted(res.keys()):
            if j != "" and int(j) not in runner.allowed_threads:
                continue
            runner.compute(res[j], rev[j], valstats[j], env, not_smt_node, stat)
            runner.print_res(out, interval, thread_fmt(j), not_smt_node)
	    if args.bottleneck:
		runner.print_bottleneck(out, thread_fmt(core), not_smt_node)
    else:
        for j in sorted(res.keys()):
            if j != "" and int(j) not in runner.allowed_threads:
                continue
            runner.compute(res[j], rev[j], valstats[j], env, lambda obj: True, stat)
            runner.print_res(out, interval, j, lambda obj: True)
	    if args.bottleneck:
		runner.print_bottleneck(out, j, lambda obj: True)
    out.flush()
    stat.referenced_check(res)
    stat.compute_errors()

def is_outgroup(x):
    return set(x) - outgroup_events == set()

class SaveContext:
    """Save (some) environment context, in this case stdin seek offset to make < file work
       when we reexecute the workload multiple times."""
    def __init__(self):
        try:
            self.startoffset = sys.stdin.tell()
        except exceptions.IOError:
            self.startoffset = None

    def restore(self):
        if self.startoffset is not None:
            sys.stdin.seek(self.startoffset)

def execute_no_multiplex(runner, out, rest):
    if args.interval: # XXX
        sys.exit('--no-multiplex is not supported with interval mode')
    res = defaultdict(list)
    rev = defaultdict(list)
    valstats = defaultdict(list)
    env = dict()
    groups = [x for x in runner.evgroups if len(x) > 0]
    num_runs = len(groups) - count(is_outgroup, groups)
    outg = []
    n = 0
    ctx = SaveContext()
    # runs could be further reduced by tweaking
    # the scheduler to avoid any duplicated events
    for g in groups:
        if is_outgroup(g):
            outg.append(g)
            continue
        n += 1
        print "RUN #%d of %d" % (n, num_runs)
        ret, res, rev, interval, valstats = do_execute(runner, outg + [g], out, rest,
                                                 res, rev, valstats, env)
        ctx.restore()
        outg = []
    assert num_runs == n
    print_keys(runner, res, rev, valstats, out, interval, env)
    return ret

def execute(runner, out, rest):
    env = dict()
    events = filter(lambda x: len(x) > 0, runner.evgroups)
    ctx = SaveContext()
    ret, res, rev, interval, valstats = do_execute(runner, events,
                                         out, rest,
                                         defaultdict(list),
                                         defaultdict(list),
                                         defaultdict(list),
                                         env)
    ctx.restore()
    print_keys(runner, res, rev, valstats, out, interval, env)
    return ret

def group_number(num, events):
    gnum = itertools.count(1)
    def group_nums(group):
        if all([x in outgroup_events for x in group]):
            idx = 0
        else:
            idx = gnum.next()
        return [idx] * len(group)

    gnums = map(group_nums, events)
    return list(flatten(gnums))[num]

def dump_raw(interval, title, event, val, index, events, stddev, multiplex):
    if event in fixed_to_name:
        ename = fixed_to_name[event].lower()
    else:
        ename = event_rmap(event)
    gnum = group_number(index, events)
    if args.raw:
        print "raw", title, "event", event, "val", val, "ename", ename, "index", index, "group", gnum
    if args.valcsv:
	runner.valcsv.writerow((interval, title, gnum, ename, val, event, index, stddev, multiplex))

perf_fields = [
    r"[0-9.]+",
    r"<.*?>",
    r"S\d+-C\d+?",
    r"S\d+",
    r"raw 0x[0-9a-f]+",
    r"Joules",
    ""]

def do_execute(runner, events, out, rest, res, rev, valstats, env):
    evstr = ",".join(map(event_group, events))
    account = defaultdict(Stat)
    inf, prun = setup_perf(evstr, rest)
    prev_interval = 0.0
    interval = None
    start = time.time()
    init_res = copy.deepcopy(res)
    while True:
        try:
            l = inf.readline()
            if not l:
                break
            l = l.strip()

            # some perf versions break CSV output lines incorrectly for power events
            if l.endswith("Joules"):
                l2 = inf.readline()
                l = l + l2.strip()
        except exceptions.IOError:
             # handle pty EIO
             break
        except KeyboardInterrupt:
            continue
        if interval_mode:
            m = re.match(r"\s*([0-9.]+);(.*)", l)
            if m:
                interval = float(m.group(1))
                l = m.group(2)
                if interval != prev_interval:
                    if res:
                        set_interval(env, interval - prev_interval)
                        print_keys(runner, res, rev, valstats, out, prev_interval, env)
                        res = defaultdict(list)
                        rev = defaultdict(list)
                        valstats = defaultdict(list)
                    prev_interval = interval

	n = l.split(";")

        # filter out the empty unit field added by 3.14
        n = filter(lambda x: x != "" and x != "Joules", n)

        # timestamp is already removed
        # -a --per-socket socket,numcpus,count,event,...
        # -a --per-core core,numcpus,count,event,...
        # -a -A cpu,count,event,...
        # count,event,...
        if is_event(n, 1):
	    title, count, event, off = "", n[0], n[1], 2
        elif is_event(n, 3):
	    title, count, event, off = n[0], n[2], n[3], 4
        elif is_event(n, 2):
	    title, count, event, off = n[0], n[1], n[2], 3
        else:
            print "unparseable perf output"
            sys.stdout.write(l)
            continue
	title = title.replace("CPU", "")
	# code later relies on stripping ku flags
	event = event.replace("/k", "/").replace("/u", "/")

	multiplex = float('nan')
        event = event.rstrip()
        if re.match(r"[0-9.]+", count):
            val = float(count)
        elif count.startswith("<"):
            account[event].errors[count.replace("<","").replace(">","")] += 1
	    multiplex = 0.
            val = 0
        else:
            print "unparseable perf count"
            sys.stdout.write(l)
            continue

	# post fixes:
	# ,xxx%    -> -rXXX stddev
	stddev = 0.
	if len(n) > off and n[off].endswith("%"):
	    stddev = (float(n[off].replace("%", "").replace(",", ".")) / 100.) * val
	    off += 1

	# ,xxx,yyy -> multiplexing in newer perf
	if len(n) > off + 1:
	    multiplex = float(n[off + 1].replace(",", "."))
	    off += 2

        st = ValStat(stddev=stddev, multiplex=multiplex)

        account[event].total += 1

	# power/uncore events are only output once for every socket. duplicate them
        # to all cpus in the socket to make the result lists match
	# unless we use -A ??
        # also -C xxx causes them to be duplicated too, unless single thread
	if ((event.startswith("power") or event.startswith("uncore")) and
		title != "" and (not (args.core and not args.single_thread))):
            cpunum = int(title)
            socket = cpu.cputosocket[cpunum]
            for j in cpu.sockettocpus[socket]:
		if not args.core or display_core(j, True):
		    res["%d" % (j)].append(val)
		    rev["%d" % (j)].append(event)
		    valstats["%d" % (j)].append(st)
        else:
            res[title].append(val)
            rev[title].append(event)
            valstats[title].append(st)

        if args.raw or args.valcsv:
            dump_raw(interval if interval_mode else "",
                     title,
                     event,
                     val,
                     len(res[title]) - len(init_res[title]) - 1,
		     events, stddev, multiplex)
    inf.close()
    if 'interval-ns' not in env:
            set_interval(env, time.time() - start)
    ret = prun.wait()
    print_account(account)
    return ret, res, rev, interval, valstats

def ev_append(ev, level, obj):
    if isinstance(ev, types.LambdaType):
        return ev(lambda ev, level: ev_append(ev, level, obj), level)
    if ev in nonperf_events:
        return 99
    if not (ev, level, obj.name) in obj.evlevels:
        obj.evlevels.append((ev, level, obj.name))
    if has(obj, 'nogroup') and obj.nogroup:
        outgroup_events.add(ev.lower())
    if not ev.startswith("cpu"):
        # add first to overwrite more generic regexprs list r...
        valid_events.insert(0, ev)
    return 99

def canon_event(e):
    m = re.match(r"(.*?):(.*)", e)
    if m and m.group(2) != "amt1" and m.group(2) not in ("sup", "SUP"):
        e = m.group(1)
    if e in fixed_counters:
        return fixed_counters[e]
    if m:
        e = m.group(1)
    if e.endswith("_0"):
        e = e[:-2]
    return e.lower()

fixes = dict(zip(event_fixes.values(), event_fixes.keys()))

def event_rmap(e):
    n = canon_event(emap.getperf(e))
    if emap.getevent(n):
        return n
    if n.upper() in fixes:
        n = fixes[n.upper()].lower()
        if n:
            return n
    return "dummy"

def lookup_res(res, rev, ev, obj, env, level, referenced, cpuoff, st):
    if ev in env:
        return env[ev]
    if ev == "mux":
        return combine_valstat(st).multiplex
    #
    # when the model passed in a lambda run the function for each logical cpu
    # (by resolving its EVs to only that CPU)
    # and then sum up. This is needed for the workarounds to make various
    # per thread counters at least as big as unhalted cycles.
    #
    # otherwise we always sum up.
    #
    if isinstance(ev, types.LambdaType):
        return sum([ev(lambda ev, level:
                       lookup_res(res, rev, ev, obj, env, level, referenced, off, st), level)
                       for off in range(cpu.threads)])

    index = obj.res_map[(ev, level, obj.name)]
    referenced.add(index)
    #print (ev, level, obj.name), "->", index
    rmap_ev = event_rmap(rev[index]).lower()
    assert (rmap_ev == canon_event(ev).replace("/k", "/") or
                (ev in event_fixes and canon_event(event_fixes[ev]) == rmap_ev) or
                rmap_ev == "dummy")

    if isinstance(res[index], types.TupleType):
        if cpuoff == -1:
            return sum(res[index])
        else:
            try:
                return res[index][cpuoff]
            except IndexError:
                print >>sys.stderr, "warning: Partial CPU thread data from perf"
                return 0
    return res[index]

def add_key(k, x, y):
    k[x] = y

# dedup a and keep b uptodate
def dedup2(a, b):
    k = dict()
    map(lambda x, y: add_key(k, x, y), a, b)
    return k.keys(), map(lambda x: k[x], k.keys())

def cmp_obj(a, b):
    if a.level == b.level:
        return a.nc - b.nc
    return a.level - b.level

def update_res_map(evnum, objl, base):
    for obj in objl:
        for lev in obj.evlevels:
            r = raw_event(lev[0])
            if r in evnum:
                obj.res_map[lev] = base + evnum.index(r)

class BadEvent:
    def __init__(self, name):
        self.event = name

# XXX check for errata
def sample_event(e):
    ev = emap.getevent(e.replace("_PS", ""))
    if not ev:
        raise BadEvent(e)
    postfix = ring_filter
    if ev.pebs and int(ev.pebs):
        postfix = "pp"
    if postfix:
        postfix = ":" + postfix
    return ev.name + postfix

def sample_desc(s):
    try:
        return " ".join([sample_event(x) for x in s])
    except BadEvent as e:
        #return "Unknown sample event %s" % (e.event)
        return ""

def get_levels(evlev):
    return [x[1] for x in evlev]

def get_names(evlev):
    return [x[0] for x in evlev]

def grab_group(l):
    n = 1
    while needed_counters(l[:n]) < cpu.counters and n < len(l):
        n += 1
    if needed_counters(l[:n]) > cpu.counters and n > 0:
        n -= 1
    return n

def full_name(obj):
    name = obj.name
    while 'parent' in obj.__dict__ and obj.parent:
        obj = obj.parent
        name = obj.name + "." + name
    return name

def smt_node(obj):
    return has(obj, 'domain') and obj.domain in smt_domains

def not_smt_node(obj):
    return not smt_node(obj)

def count(f, l):
    return len(filter(f, l))

def metric_unit(obj):
    if has(obj, 'unit'):
        return obj.unit
    if has(obj, 'domain'):
        return obj.domain
    return "Metric"

# only check direct children, the rest are handled recursively
def children_over(l, obj):
    n = [o.thresh for o in l if 'parent' in o.__dict__ and o.parent == obj]
    return any(n)

def obj_desc(obj, rest):
    # hide description if children are also printed
    if not args.long_desc and children_over(rest, obj):
	desc = ""
    else:
	desc = obj.desc[1:].replace("\n", "\n\t")

    # by default limit to first sentence
    if not args.long_desc and "." in desc:
	desc = desc[:desc.find(".") + 1] + ".."

    if 'htoff' in obj.__dict__ and obj.htoff and obj.thresh and cpu.ht and not args.single_thread:
	desc += """
Warning: Hyper Threading may lead to incorrect measurements for this node.
Suggest to re-measure with HT off (run cputop.py "thread == 1" offline | sh)."""
    return desc

def node_filter(obj, test):
    if args.nodes:
        fname = full_name(obj)
        name = obj.name

        def match(m):
            return fnmatch.fnmatch(name, m) or fnmatch.fnmatch(fname, m)

        for j in args.nodes.split(","):
            i = 0
            if j[0] == '^':
                if match(j[1:]):
                    return False
                continue
            elif j[0] == '+':
                i += 1
            if match(j[i:]):
                return True
    return test()

def find_bn(bn):
    b = sorted(bn, key=lambda x: x)
    return b

SIB_THRESH = 5.0

def _find_final(bn, level):
    get_level = lambda x: x.count(".")
    pct = lambda x: float(x[1])

    siblings = sorted([x for x in bn if get_level(x[0]) == level], key=pct, reverse=True)
    if len(siblings) == 0:
        return None
    # ambigious
    if level > 0 and len(siblings) > 1 and pct(siblings[0]) - pct(siblings[1]) <= SIB_THRESH:
        return None
    n = _find_final([x for x in bn if x[0].startswith(siblings[0][0])], level + 1)
    if n is None:
        return siblings[0]
    return n

def find_final(bn):
    return _find_final(bn, 0)

pmu_does_not_exist = set()

def missing_pmu(e):
    m = re.match(r"([a-z0-9_]+)/", e)
    if m:
        pmu = m.group(1)
        if pmu in pmu_does_not_exist:
            return True
        if not os.path.isdir("/sys/devices/%s" % pmu):
            pmu_does_not_exist.add(pmu)
            return True
    return False

class Runner:
    """Schedule measurements of event groups. Map events to groups."""

    def __init__(self, max_level):
        self.evnum = [] # flat global list
        self.evgroups = list()
        self.evbases = list()
        self.olist = []
        self.max_level = max_level
        self.missed = 0
	self.sample_obj = set()
        self.stat = ComputeStat(args.quiet)
        if args.valcsv:
            self.valcsv = csv.writer(args.valcsv)
	    self.valcsv.writerow(("Timestamp", "CPU" ,"Group", "Event", "Value",
                                  "Perf-event", "Index", "STDEV", "MULTI"))

    def do_run(self, obj):
        obj.res = None
        obj.res_map = dict()
        self.olist.append(obj)

    # remove unwanted nodes after their parent relation ship has been set up
    def filter_nodes(self):
        def want_node(obj):
            if args.reduced and has(obj, 'server') and not obj.server:
                return False
            if not obj.metric:
                return node_filter(obj, lambda: obj.level <= self.max_level)
            else:
                return node_filter(obj, lambda: args.metrics)

        self.olist = filter(want_node, self.olist)

    def run(self, obj):
        obj.thresh = False
        obj.metric = False
        self.do_run(obj)

    def metric(self, obj):
        obj.thresh = True
        obj.metric = True
        obj.level = 0
        obj.sibling = None
        self.do_run(obj)

    def split_groups(self, objl, evlev):
        if len(set(get_levels(evlev))) == 1:
            # when there is only a single left just fill groups
            while evlev:
                n = grab_group(map(raw_event, get_names(evlev)))
                l = evlev[:n]
                self.add(objl, raw_events(get_names(l)), l, True)
                evlev = evlev[n:]
        else:
            # resubmit groups for each level
            max_level = max(get_levels(evlev))
            for l in range(1, max_level + 1):
                # FIXME: filter objl by level too
                evl = filter(lambda x: x[1] == l, evlev)
                if evl:
                    self.add(objl, raw_events(get_names(evl)), evl)

    def add_duplicate(self, evnum, objl):
        evset = set(evnum)
        for j, base in zip(self.evgroups, self.evbases):
            # cannot add super sets, as that would need patching
            # up all indexes inbetween.
            if evset <= set(j):
                if args.debug:
                    print "add_duplicate", evnum, base, map(event_rmap, evnum), "in", j
                update_res_map(j, objl, base)
                return True
            # for now...
            elif needed_counters(set(evnum) | set(j)) <= cpu.counters:
                self.missed += 1
        return False

    def add(self, objl, evnum, evlev, force=False):
        # does not fit into a group.
        if needed_counters(evnum) > cpu.counters and not force:
            self.split_groups(objl, evlev)
            return
        evnum, evlev = dedup2(evnum, evlev)
        if not self.add_duplicate(evnum, objl):
            base = len(self.evnum)
            if args.debug:
                print "add", evnum, base, map(event_rmap, evnum)
            update_res_map(evnum, objl, base)
            self.evnum += evnum
            self.evgroups.append(evnum)
            self.evbases.append(base)
            if print_group:
                print_header(objl, get_names(evlev))

    # collect the events by pre-computing the equation
    def collect(self):
        bad_nodes = set()
        bad_events = set()
        unsup_nodes = set()
	errata_nodes = set()
	errata_names = set()
	min_kernel = []
        for obj in self.olist:
            obj.evlevels = []
            obj.compute(lambda ev, level: ev_append(ev, level, obj))
            obj.evlist = [x[0] for x in obj.evlevels]
            obj.evnum = raw_events(obj.evlist)
            obj.nc = needed_counters(obj.evnum)

	    # work arounds for lots of different problems
	    unsup = [x for x in obj.evlist if unsup_event(x, unsup_events, min_kernel)]
            if any(unsup):
                bad_nodes.add(obj)
                bad_events |= set(unsup)
            unsup = [x for x in obj.evlist if missing_pmu(x)]
            if any(unsup):
                unsup_nodes.add(obj)
	    errata = [errata_events[x] for x in obj.evlist if x in errata_events]
	    if any(errata):
		errata_nodes.add(obj)
		errata_names |= set(errata)
	if bad_nodes:
            if args.force_events:
		pwrap_not_quiet("warning: Using --force-events. Nodes: " +
			" ".join([x.name for x in bad_nodes]) + " may be unreliable")
            else:
		if not args.quiet:
		    pwrap("warning: removing " +
		       " ".join([x.name for x in bad_nodes]) +
		       " due to unsupported events in kernel: " +
		       " ".join(sorted(bad_events)), 80, "")
		    if min_kernel:
			print "Fixed in kernel %d.%d" % (sorted(min_kernel, key=kv_to_key, reverse=True)[0])
		    print "Use --force-events to override (may result in wrong measurements)"
                self.olist = [x for x in self.olist if x not in bad_nodes]
	if unsup_nodes:
	    pwrap_not_quiet("Nodes " + " ".join(x.name for x in unsup_nodes) + " has unsupported PMUs")
            self.olist = [x for x in self.olist if x not in unsup_nodes]
	if errata_nodes and not args.ignore_errata:
	    pwrap_not_quiet("Nodes " + " ".join(x.name for x in errata_nodes) + " have errata " +
			" ".join(errata_names) + " and were disabled. " +
			"Override with --ignore-errata")
	    self.olist = [x for x in self.olist if x in errata_nodes]

    # fit events into available counters
    # simple first fit algorithm
    def schedule(self):
        curobj = []
        curev = []
        curlev = []
        # sort objects by level and inside each level by num-counters
        solist = sorted(self.olist, cmp=cmp_obj)
        # try to fit each objects events into groups
        # that fit into the available CPU counters
        for obj in solist:
            if not (set(obj.evnum) - outgroup_events):
                self.add([obj], obj.evnum, obj.evlevels)
                continue
            # try adding another object to the current group
            newev = curev + obj.evnum
            newlev = curlev + obj.evlevels
            needed = needed_counters(newev)
            # when the current group doesn't have enough free slots
            # or is already too large
            # start a new group
            if cpu.counters < needed and curobj:
                self.add(curobj, curev, curlev)
                # restart new group
                curobj = []
                curev = []
                curlev = []
                newev = obj.evnum
                newlev = obj.evlevels
            # commit the object to the group
            curobj.append(obj)
            curev = newev
            curlev = newlev
        if curobj:
            self.add(curobj, curev, curlev)
        if print_group:
            num_groups = len([x for x in self.evgroups if needed_counters(x) <= cpu.counters])
            print "%d groups, %d non-groups with %d events total (%d unique) for %d objects, missed %d merges" % (
                num_groups,
                len(self.evgroups) - num_groups, 
                len(self.evnum),
                len(set(self.evnum)),
                len(self.olist),
                self.missed)

    def compute(self, res, rev, valstats, env, match, stat):
        if len(res) == 0:
            print "Nothing measured?"
            return

        # step 1: compute
        for obj in self.olist:
            obj.errcount = 0
            if not obj.metric:
                obj.thresh = False

            if not match(obj):
                continue
            ref = set()
            obj.compute(lambda e, level:
                            lookup_res(res, rev, e, obj, env, level, ref, -1, valstats))
            stat.referenced |= ref
            obj.valstat = combine_valstat([valstats[i] for i in ref])
            if not obj.res_map and not all([x in env for x in obj.evnum]):
                print >>sys.stderr, "%s not measured" % (obj.__class__.__name__,)
	    if not obj.metric and not check_ratio(obj.val):
		obj.thresh = False
		stat.mismeasured.add(obj.name)
            if has(obj, 'errcount') and obj.errcount > 0:
                stat.errors.add(obj.name)
                stat.errcount += obj.errcount

	# step 2: propagate siblings
	for obj in self.olist:
	    if obj.thresh and obj.sibling:
		obj.sibling.thresh = True

    def print_res(self, out, timestamp, title, match):
        out.logf.flush()

	# first compute column lengths
        for obj in self.olist:
            if obj.thresh or print_all:
                out.set_hdr(full_name(obj), obj.area if has(obj, 'area') else None)

        # step 3: print
	for i in range(0, len(self.olist)):
	    obj = self.olist[i]
            if obj.thresh or print_all:
                val = obj.val
                if not obj.thresh and not dont_hide:
                    val = 0.0
                if not match(obj):
                    continue
		desc = obj_desc(obj, self.olist[1 + 1:])
                if obj.metric:
		    if obj.val != 0:
			out.metric(obj.area if has(obj, 'area') else None,
                            obj.name, val, timestamp,
			    desc,
                            title,
                            metric_unit(obj),
                            obj.valstat)
		elif check_ratio(val):
		    out.ratio(obj.area if has(obj, 'area') else None,
                            full_name(obj), val, timestamp,
                            "below" if not obj.thresh else "",
			    desc,
                            title,
                            sample_desc(obj.sample) if has(obj, 'sample') else None,
                            obj.valstat)
		    if obj.thresh or args.verbose:
			self.sample_obj.add(obj)

    def print_bottleneck(self, out, key, match):
	bn = [(full_name(o), o.val) for o in self.olist if match(o) and o.thresh and not o.metric]
	if len(bn) == 0:
	    return
        bn = find_bn(bn)
	final = find_final(bn)
        if final:
            out.bottleneck(key, final[0], final[1])

def remove_pp(s):
    if s.endswith(":pp"):
	return s[:-3]
    return s

def do_sample(sample_obj, rest, count):
    # XXX use :ppp if available
    samples = [("cycles:pp", "Precise cycles", )]
    for obj in sample_obj:
	for s in obj.sample:
	    samples.append((s, obj.name))
    nsamp = [x for x in samples if not unsup_event(x[0], unsup_events)]
    nsamp = [(remove_pp(x[0]), x[1]) if unsup_event(x[0], unsup_pebs) else x
		for x in nsamp]
    if cmp(nsamp, samples):
	missing = [x[0] for x in set(samples) - set(nsamp)]
        if not args.quiet:
	    print >>sys.stderr, "warning: update kernel to handle sample events:"
	    print >>sys.stderr, "\n".join(missing)
    sl = [raw_event(s[0], s[1] + "_" + remove_pp(s[0]).replace(".", "_"), period=True) for s in nsamp]
    sl = add_filter(sl)
    sample = ",".join([x for x in sl if x])
    if not args.quiet:
        print "Sampling:"
    extra_args = args.sample_args.replace("+", "-").split()
    perf_data = args.sample_basename
    if count:
        perf_data += ".%d" % count
    sperf = [perf, "record" ] + extra_args + ["-e", sample, "-o", perf_data] + [x for x in rest if x != "-A"]
    if not args.quiet:
        print " ".join(sperf)
    if args.run_sample:
	ret = os.system(" ".join(sperf))
        if ret:
            sys.exit(ret)
	if not args.quiet:
            print "Run `" + perf + " report -i %s%s' to show the sampling results" % (
		perf_data,
		" --no-branch-history"  if "-b" in extra_args else "")

def sysctl(name):
    try:
        with open("/proc/sys/" + name.replace(".","/"), "r") as f:
            val = int(f.readline())
    except IOError:
        return 0
    return val

# check nmi watchdog
if sysctl("kernel.nmi_watchdog") != 0:
    sys.exit("Please disable nmi watchdog (echo 0 > /proc/sys/kernel/nmi_watchdog)")

if cpu.cpu is None:
    sys.exit("Unsupported CPU model %d" % (cpu.model,))

kv = os.getenv("KERNEL_VERSION")
if not kv:
    kv = platform.release()
kernel_version = map(int, kv.split(".")[:2])

def ht_warning():
    if cpu.ht and not args.quiet:
        print >>sys.stderr, "WARNING: HT enabled"
        print >>sys.stderr, "Measuring multiple processes/threads on the same core may is not reliable."

runner = Runner(args.level)

pe = lambda x: None
if args.debug:
    pe = lambda x: sys.stdout.write(x + "\n")

if args.single_thread:
    cpu.ht = False

if args.quiet:
    args.no_desc = True
    args.no_util = True

if cpu.cpu == "ivb":
    import ivb_client_ratios
    ivb_client_ratios.smt_enabled = cpu.ht
    smt_mode = cpu.ht
    model = ivb_client_ratios
elif cpu.cpu == "ivt":
    import ivb_server_ratios
    ivb_server_ratios.smt_enabled = cpu.ht
    smt_mode = cpu.ht
    model = ivb_server_ratios
elif cpu.cpu == "snb":
    import snb_client_ratios
    snb_client_ratios.smt_enabled = cpu.ht
    smt_mode = cpu.ht
    model = snb_client_ratios
elif cpu.cpu == "jkt":
    import jkt_server_ratios
    jkt_server_ratios.smt_enabled = cpu.ht
    smt_mode = cpu.ht
    model = jkt_server_ratios
elif cpu.cpu == "hsw":
    import hsw_client_ratios
    hsw_client_ratios.smt_enabled = cpu.ht
    smt_mode = cpu.ht
    model = hsw_client_ratios
elif cpu.cpu == "hsx":
    import hsx_server_ratios
    hsx_server_ratios.smt_enabled = cpu.ht
    smt_mode = cpu.ht
    model = hsx_server_ratios
elif cpu.cpu == "bdw":
    import bdw_client_ratios
    bdw_client_ratios.smt_enabled = cpu.ht
    smt_mode = cpu.ht
    model = bdw_client_ratios
elif cpu.cpu == "bdx":
    import bdx_server_ratios
    bdx_server_ratios.smt_enabled = cpu.ht
    smt_mode = cpu.ht
    model = bdx_server_ratios
elif cpu.cpu == "skl":
    import skl_client_ratios
    skl_client_ratios.smt_enabled = cpu.ht
    smt_mode = cpu.ht
    model = skl_client_ratios
elif cpu.cpu == "slm":
    import slm_ratios
    model = slm_ratios
else:
    ht_warning()
    if detailed_model and not args.quiet:
        print >>sys.stderr, "Sorry, no detailed model for your CPU. Only Level 1 supported."
    import simple_ratios
    model = simple_ratios

version = model.version
model.print_error = pe
model.Setup(runner)

def setup_with_metrics(p, runner):
    old_metrics = args.metrics
    args.metrics = True
    p.Setup(runner)
    args.metrics = old_metrics

runner.filter_nodes()

if not args.no_util:
    import perf_metrics
    setup_with_metrics(perf_metrics, runner)

if args.power and feat.supports_power:
    import power_metrics
    setup_with_metrics(power_metrics, runner)
    if not args.quiet:
        print "Running with --power. Will measure complete system."
    if "-a" not in rest:
        rest = ["-a"] + rest

if args.sw:
    import linux_metrics
    setup_with_metrics(linux_metrics, runner)

if args.tsx and cpu.has_tsx and cpu.cpu in tsx_cpus:
    import tsx_metrics
    setup_with_metrics(tsx_metrics, runner)

if args.frequency:
    import frequency
    old_metrics = args.metrics
    args.metrics = True
    frequency.SetupCPU(runner, cpu)
    args.metrics = old_metrics

if "--per-socket" in rest:
    sys.exit("toplev not compatible with --per-socket")
if "--per-core" in rest:
    sys.exit("toplev not compatible with --per-core")

if not args.single_thread and cpu.ht:
    if not args.quiet:
        print "Will measure complete system."
    if smt_mode:
        if args.cpu:
            print >>sys.stderr, "Warning: --cpu/-C mode with HyperThread must specify all core thread pairs!"
        if args.pid:
            sys.exit("-p/--pid mode not compatible with SMT. Use sleep in global mode.")
    if not (os.geteuid() == 0 or sysctl("kernel.perf_event_paranoid") == -1):
        print >>sys.stderr, "Warning: Needs root or echo -1 > /proc/sys/kernel/perf_event_paranoid"

    if "-a" not in rest:
        rest = ["-a"] + rest
    if "-A" not in rest:
        rest = ["-A"] + rest

if args.core:
    runner.allowed_threads = [x for x in cpu.allcpus if display_core(x, False)]
    allowed_cores = [x for x in cpu.allcpus if display_core(x, True)]
    rest = ["-C", ",".join(["%d" % x for x in allowed_cores])] + rest
else:
    runner.allowed_threads = cpu.allcpus

if not args.quiet:
    print "Using level %d." % (args.level),
    if not args.level and cpu.cpu != "slm":
        print "Change level with -lX"
    print

runner.collect()
if csv_mode:
    if args.columns:
        out = tl_output.OutputColumnsCSV(args.output, csv_mode, args, version, cpu)
    else:
        out = tl_output.OutputCSV(args.output, csv_mode, args, version, cpu)
elif args.columns:
    out = tl_output.OutputColumns(args.output, args, version)
else:
    out = tl_output.OutputHuman(args.output, args, version)
runner.schedule()

def measure_and_sample(count):
    try:
        if args.no_multiplex:
            ret = execute_no_multiplex(runner, out, rest)
        else:
            ret = execute(runner, out, rest)
    except KeyboardInterrupt:
        sys.exit(1)
    runner.stat.compute_errors()
    if args.show_sample or args.run_sample:
        do_sample(runner.sample_obj, rest, count)
    return ret

if args.sample_repeat:
    for j in range(args.sample_repeat):
        ret = measure_and_sample(j + 1)
	if ret:
            break
else:
    ret = measure_and_sample(None)

sys.exit(ret)<|MERGE_RESOLUTION|>--- conflicted
+++ resolved
@@ -309,11 +309,8 @@
 p.add_argument('--nodes', help='Include or exclude nodes (with + to add, ^ to remove, comma separated list, wildcards allowed)')
 p.add_argument('--quiet', help='Avoid unnecessary status output', action='store_true')
 p.add_argument('--bottleneck', help='Show critical bottleneck', action='store_true')
-<<<<<<< HEAD
 p.add_argument('--reduced', help='Use reduced server subset of nodes/metrics', action='store_true')
-=======
 p.add_argument('--ignore-errata', help='Do not disable events with errata', action='store_true')
->>>>>>> 245fb85f
 args, rest = p.parse_known_args()
 
 rest = [x for x in rest if x != "--"]
