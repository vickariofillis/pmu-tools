--- conflicted
+++ resolved
@@ -5,7 +5,7 @@
 
 # Recent new features:
 
-<<<<<<< HEAD
+* libjevents now supports handling the perf ring buffer and reading performance counters from ring 3 in C programs, in addition to resolving symbolic event names. For more details see the [API reference](http://halobates.de/jevents.html) 
 * Support for Airmont and Broadwell with Iris CPUs
 * toplev updates to Ahmad Yasin's TopDown 3.0 (only Haswell and up for now):
 	- Support for Skylake CPUs
@@ -22,9 +22,6 @@
 	- Fix TLB related nodes on BDW
 	- 0_Ports_Utilized excludes divider cycles
 	- Fix for Frontend_Latency on SMT on Haswell
-=======
-* libjevents now supports handling the perf ring buffer and reading performance counters from ring 3 in C programs, in addition to resolving symbolic event names. For more details see the [API reference](http://halobates.de/jevents.html) 
->>>>>>> 09d8fc79
 * toplev has a new --nodes option to add and remove specific measurements.
 * toplev has a new --columns option to print results from different CPUs side-by-side.
 * toplev now has a (draft) [tutorial and manual](https://github.com/andikleen/pmu-tools/wiki/toplev-manual)
